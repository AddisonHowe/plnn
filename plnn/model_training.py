--- conflicted
+++ resolved
@@ -58,15 +58,13 @@
     if plotting:
         make_plots(0, model, outdir, plotting_opts)
 
-<<<<<<< HEAD
     if verbosity: print(f"\nTraining model...\n")
-=======
+    
     # Save initial model state
     os.makedirs(f"{outdir}/states", exist_ok=True)
     model_path = f"{outdir}/states/{model_name}_0.pth"
     print("Saving model.")
     save_model(model_path, model, hyperparams)
->>>>>>> f985c8fc
 
     for epoch in range(num_epochs):
         if verbosity: print(f'EPOCH {epoch + 1}:', flush=True)
@@ -108,18 +106,10 @@
         sigma_hist.append(model.get_sigma())
         np.save(f"{outdir}/sigma_history.npy", sigma_hist)
 
-<<<<<<< HEAD
-        # Track best performance, and save the model's state
-        if avg_vloss < best_vloss:
-            best_vloss = avg_vloss
-            model_path = f"{outdir}/{model_name}_{epoch}.pth"
-            if verbosity: print("\tSaving model.")
-=======
         # Save the model's state
         if avg_vloss < best_vloss or save_all:
             model_path = f"{outdir}/states/{model_name}_{epoch + 1}.pth"
             print("Saving model.")
->>>>>>> f985c8fc
             save_model(model_path, model, hyperparams)
 
         # Track best performance
